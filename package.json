{
	"name": "skinview3d",
	"version": "1.1.0",
	"description": "Three.js powered Minecraft skin viewer",
	"module": "dist/skinview3d.module.js",
	"main": "dist/skinview3d.js",
	"scripts": {
		"build": "rollup -c",
		"lint": "tslint --formatters-dir ./node_modules/tslint-formatter-beauty -t beauty -p .",
		"dev": "npm-run-all --parallel watch serve",
		"watch": "rollup -w -c",
		"test": "karma start && npm run lint",
		"serve": "ws"
	},
	"repository": {
		"type": "git",
		"url": "git+https://github.com/bs-community/skinview3d.git"
	},
	"author": "Haowei Wen <yushijinhun@gmail.com> (https://github.com/yushijinhun)",
	"contributors": [
		"Sean Boult <hacksore@mcskinsearch.com> (https://github.com/Hacksore)",
		"Pig Fang <g-plane@hotmail.com> (https://github.com/g-plane)",
		"printempw <h@prinzeugen.net> (https://github.com/printempw)",
		"Kent Rasmussen <hyprkookeez@gmail.com> (https://github.com/earthiverse)"
	],
	"license": "MIT",
	"bugs": {
		"url": "https://github.com/bs-community/skinview3d/issues"
	},
	"homepage": "https://github.com/bs-community/skinview3d",
	"files": [
		"dist"
	],
	"dependencies": {
		"three": "^0.95.0"
	},
	"devDependencies": {
<<<<<<< HEAD
		"@types/chai": "^4.1.4",
		"@types/mocha": "^5.2.5",
		"@types/three": "^0.92.12",
		"chai": "^4.1.2",
		"eslint": "^5.0.1",
=======
		"@types/three": "^0.92.17",
		"babel-cli": "^6.26.0",
		"babel-plugin-external-helpers": "^6.22.0",
		"babel-preset-env": "^1.7.0",
		"chai": "^4.1.2",
		"eslint": "^5.4.0",
>>>>>>> 41b8ab9d
		"karma": "^3.0.0",
		"karma-chrome-launcher": "^2.2.0",
		"karma-mocha": "^1.3.0",
		"karma-webpack": "^3.0.0",
		"local-web-server": "^2.6.0",
		"mocha": "^5.2.0",
		"npm-run-all": "^4.1.3",
		"puppeteer": "^1.7.0",
		"rimraf": "^2.6.2",
<<<<<<< HEAD
		"rollup": "^0.62.0",
=======
		"rollup": "^0.64.1",
		"rollup-plugin-babel": "^3.0.7",
>>>>>>> 41b8ab9d
		"rollup-plugin-license": "^0.7.0",
		"rollup-plugin-node-resolve": "^3.3.0",
		"rollup-plugin-typescript2": "^0.16.1",
		"rollup-plugin-uglify": "^4.0.0",
<<<<<<< HEAD
		"ts-loader": "^4.4.2",
		"tslint": "^5.10.0",
		"tslint-formatter-beauty": "^3.0.0-beta.2",
		"typescript": "^2.8.3",
=======
		"tslint": "^5.11.0",
		"typescript": "^3.0.1",
>>>>>>> 41b8ab9d
		"uglify-es": "^3.3.10",
		"url-loader": "^1.1.1",
		"webpack": "^4.16.5"
	}
}<|MERGE_RESOLUTION|>--- conflicted
+++ resolved
@@ -35,20 +35,11 @@
 		"three": "^0.95.0"
 	},
 	"devDependencies": {
-<<<<<<< HEAD
 		"@types/chai": "^4.1.4",
 		"@types/mocha": "^5.2.5",
-		"@types/three": "^0.92.12",
-		"chai": "^4.1.2",
-		"eslint": "^5.0.1",
-=======
 		"@types/three": "^0.92.17",
-		"babel-cli": "^6.26.0",
-		"babel-plugin-external-helpers": "^6.22.0",
-		"babel-preset-env": "^1.7.0",
 		"chai": "^4.1.2",
 		"eslint": "^5.4.0",
->>>>>>> 41b8ab9d
 		"karma": "^3.0.0",
 		"karma-chrome-launcher": "^2.2.0",
 		"karma-mocha": "^1.3.0",
@@ -58,27 +49,17 @@
 		"npm-run-all": "^4.1.3",
 		"puppeteer": "^1.7.0",
 		"rimraf": "^2.6.2",
-<<<<<<< HEAD
-		"rollup": "^0.62.0",
-=======
 		"rollup": "^0.64.1",
-		"rollup-plugin-babel": "^3.0.7",
->>>>>>> 41b8ab9d
 		"rollup-plugin-license": "^0.7.0",
 		"rollup-plugin-node-resolve": "^3.3.0",
 		"rollup-plugin-typescript2": "^0.16.1",
 		"rollup-plugin-uglify": "^4.0.0",
-<<<<<<< HEAD
-		"ts-loader": "^4.4.2",
-		"tslint": "^5.10.0",
+		"ts-loader": "^4.5.0",
+		"tslint": "^5.11.0",
 		"tslint-formatter-beauty": "^3.0.0-beta.2",
-		"typescript": "^2.8.3",
-=======
-		"tslint": "^5.11.0",
 		"typescript": "^3.0.1",
->>>>>>> 41b8ab9d
 		"uglify-es": "^3.3.10",
 		"url-loader": "^1.1.1",
-		"webpack": "^4.16.5"
+		"webpack": "^4.17.1"
 	}
 }